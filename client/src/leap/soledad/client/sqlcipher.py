--- conflicted
+++ resolved
@@ -125,24 +125,7 @@
             if val is not None:
                 args.append(val)
             else:
-<<<<<<< HEAD
-                self._pragma_synchronous_normal(self._db_handle)
-            if os.environ.get('LEAP_SQLITE_MEMSTORE'):
-                self._pragma_mem_temp_store(self._db_handle)
-
-            # Disabled for 0.6.x branch. See #5562
-            # self._pragma_write_ahead_logging(self._db_handle)
-
-            self._real_replica_uid = None
-            self._ensure_schema()
-            self._crypto = crypto
-
-        self._sync_db = None
-        self._sync_db_write_lock = None
-        self._sync_enc_pool = None
-=======
                 args.append(getattr(source, name))
->>>>>>> 20966f78
 
         for name in ["create", "is_raw_key", "cipher", "kdf_iter",
                      "cipher_page_size", "defer_encryption", "sync_db_key"]:
